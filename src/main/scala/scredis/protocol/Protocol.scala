--- conflicted
+++ resolved
@@ -8,10 +8,6 @@
 import scredis.exceptions._
 import scredis.util.BufferPool
 
-<<<<<<< HEAD
-=======
-import scala.collection.generic.CanBuildFrom
->>>>>>> bfe402ef
 import scala.collection.mutable.{ ArrayBuilder, ListBuffer }
 import scala.util.{ Try, Success, Failure }
 import scala.concurrent.{ ExecutionContext, Future, Promise }
@@ -271,43 +267,11 @@
   
 }
 
-<<<<<<< HEAD
 /**
  * This trait represents an instance of a client connected to a `Redis` server.
  */
 // TODO: rename this, e.g. ClientLike? Connection in io package? AbstractClient?
 trait Protocol extends Logging {
-=======
-private[scredis] final class As private[scredis] (p: Protocol) {
-  def asUnit(replyType: Char, bytes: Array[Byte]): Unit = p.asUnit(replyType, bytes)
-
-  def asAny(replyType: Char, bytes: Array[Byte]): Option[String] = p.asAny(replyType, bytes)
-
-  def asStatus(replyType: Char, bytes: Array[Byte]): String = p.asStatus(replyType, bytes)
-
-  def asStatus[A](to: String => A)(replyType: Char, bytes: Array[Byte]): A =
-    to(asStatus(replyType, bytes))
-
-  def asOkStatus(replyType: Char, bytes: Array[Byte]): Unit = p.asOkStatus(replyType, bytes)
-
-  def asInteger(replyType: Char, bytes: Array[Byte]): Long = p.asInteger(replyType, bytes)
-  def asInteger[A](to: Long => A)(replyType: Char, bytes: Array[Byte]): A =
-    to(asInteger(replyType, bytes))
-
-  def asBulk[A](replyType: Char, bytes: Array[Byte])(
-    implicit parser: Parser[A]
-  ): Option[A] = p.asBulk[A](replyType, bytes)
-
-  def asBulk[A, B](to: Option[A] => B)(replyType: Char, bytes: Array[Byte])(
-    implicit parser: Parser[A]
-  ): B = to(asBulk[A](replyType, bytes))
-
-  def asMultiBulk[A, B, C[X] <: Traversable[X]](as: (Char, Array[Byte]) => B)(
-    replyType: Char, bytes: Array[Byte]
-  )(
-    implicit cbf: CanBuildFrom[Nothing, B, C[B]]
-  ): C[B] = p.asMultiBulk[A, B, C](as)(replyType, bytes)
->>>>>>> bfe402ef
   
   protected implicit val ec = ExecutionContext.global
   
